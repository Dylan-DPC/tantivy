use std::mem;
use collector::Collector;
use fastfield::FacetReader;
use schema::Field;
use std::cell::UnsafeCell;
use schema::Facet;
use std::collections::BTreeMap;
use std::collections::BinaryHeap;
use std::collections::Bound;
use termdict::TermDictionary;
use termdict::TermStreamer;
use termdict::TermStreamerBuilder;
use std::collections::BTreeSet;
use termdict::TermMerger;
use postings::SkipResult;
<<<<<<< HEAD
use std::{u64, usize};
use schema::FACET_SEP_BYTE;
use std::iter::Peekable;

=======
use std::{usize, u64};
use std::iter::Peekable;
>>>>>>> a7ffc0e6

use DocId;
use Result;
use Score;
use SegmentReader;
use SegmentLocalId;
use std::cmp::Ordering;

struct Hit<'a> {
    count: u64,
    facet: &'a Facet,
}

impl<'a> Eq for Hit<'a> {}

impl<'a> PartialEq<Hit<'a>> for Hit<'a> {
    fn eq(&self, other: &Hit) -> bool {
        self.count == other.count
    }
}

impl<'a> PartialOrd<Hit<'a>> for Hit<'a> {
    fn partial_cmp(&self, other: &Hit) -> Option<Ordering> {
        Some(self.cmp(other))
    }
}

impl<'a> Ord for Hit<'a> {
    fn cmp(&self, other: &Self) -> Ordering {
        other.count.cmp(&self.count)
    }
}
<<<<<<< HEAD


struct SegmentFacetCounter {
    pub facet_reader: FacetReader,
    pub facet_ords: Vec<u64>,
    pub facet_counts: Vec<u64>,
}

fn facet_depth(facet_bytes: &[u8]) -> usize {
    if facet_bytes.is_empty() {
        0
    } else {
        facet_bytes
            .iter()
            .cloned()
            .filter(|b| *b == 0u8)
            .count() + 1
    }
}



=======

struct SegmentFacetCounter {
    pub facet_reader: FacetReader,
    pub facet_ords: Vec<u64>,
    pub facet_counts: Vec<u64>,
}

fn facet_depth(facet_bytes: &[u8]) -> usize {
    if facet_bytes.is_empty() {
        0
    } else {
        facet_bytes.iter().cloned().filter(|b| *b == 0u8).count() + 1
    }
}

>>>>>>> a7ffc0e6
/// Collector for faceting
///
/// The collector collects all facets. You need to configure it
/// beforehand with the facet you want to extract.
///
/// This is done by calling `.add_facet(...)` with the root of the
/// facet you want to extract as argument.
///
/// Facet counts will only be computed for the facet that are direct children
/// of such a root facet.
///
/// For instance, if your index represents books, your hierarchy of facets
/// may contain `category`, `language`.
///
/// The category facet may include `subcategories`. For instance, a book
/// could belong to `/category/fiction/fantasy`.
///
/// If you request the facet counts for `/category`, the result will be
/// the breakdown of counts for the direct children of `/category`
/// (e.g. `/category/fiction`, `/category/biography`, `/category/personal_development`).
///
/// Once collection is finished, you can harvest its results in the form
<<<<<<< HEAD
/// of a `FacetCounts` object, and extract your facet counts from it.
=======
/// of a `FacetCounts` object, and extract your face                t counts from it.
>>>>>>> a7ffc0e6
///
/// This implementation assumes you are working with a number of facets that
/// is much hundreds of time lower than your number of documents.
///
///
/// ```rust
/// #[macro_use]
/// extern crate tantivy;
/// use tantivy::schema::{Facet, SchemaBuilder, TEXT};
/// use tantivy::{Index, Result};
/// use tantivy::collector::FacetCollector;
/// use tantivy::query::AllQuery;
///
/// # fn main() { example().unwrap(); }
/// fn example() -> Result<()> {
///     let mut schema_builder = SchemaBuilder::new();
///
///     // Facet have their own specific type.
///     // It is not a bad practise to put all of your
///     // facet information in the same field.
///     let facet = schema_builder.add_facet_field("facet");
///     let title = schema_builder.add_text_field("title", TEXT);
///     let schema = schema_builder.build();
///     let index = Index::create_in_ram(schema);
///     {
///         let mut index_writer = index.writer(3_000_000)?;
///         // a document can be associated to any number of facets
///         index_writer.add_document(doc!(
///             title => "The Name of the Wind",
///             facet => Facet::from("/lang/en"),
///             facet => Facet::from("/category/fiction/fantasy")
///         ));
///         index_writer.add_document(doc!(
///             title => "Dune",
///             facet => Facet::from("/lang/en"),
///             facet => Facet::from("/category/fiction/sci-fi")
///         ));
///         index_writer.add_document(doc!(
///             title => "La Vénus d'Ille",
///             facet => Facet::from("/lang/fr"),
///             facet => Facet::from("/category/fiction/fantasy"),
///             facet => Facet::from("/category/fiction/horror")
///         ));
///         index_writer.add_document(doc!(
///             title => "The Diary of a Young Girl",
///             facet => Facet::from("/lang/en"),
///             facet => Facet::from("/category/biography")
///         ));
///         index_writer.commit().unwrap();
///     }
///
///     index.load_searchers()?;
///     let searcher = index.searcher();
///
///     {
///			let mut facet_collector = FacetCollector::for_field(facet);
///         facet_collector.add_facet("/lang");
///         facet_collector.add_facet("/category");
///         searcher.search(&AllQuery, &mut facet_collector).unwrap();
///
///         // this object contains count aggregate for all of the facets.
///         let counts = facet_collector.harvest();
///
///         // This lists all of the facet counts
///         let facets: Vec<(&Facet, u64)> = counts
///             .get("/category")
///             .collect();
///         assert_eq!(facets, vec![
///             (&Facet::from("/category/biography"), 1),
///             (&Facet::from("/category/fiction"), 3)
///         ]);
///     }
///
///     {
///			let mut facet_collector = FacetCollector::for_field(facet);
///         facet_collector.add_facet("/category/fiction");
///         searcher.search(&AllQuery, &mut facet_collector).unwrap();
///
///         // this object contains count aggregate for all of the facets.
///         let counts = facet_collector.harvest();
///
///         // This lists all of the facet counts
///         let facets: Vec<(&Facet, u64)> = counts
///             .get("/category/fiction")
///             .collect();
///         assert_eq!(facets, vec![
///             (&Facet::from("/category/fiction/fantasy"), 2),
///             (&Facet::from("/category/fiction/horror"), 1),
///             (&Facet::from("/category/fiction/sci-fi"), 1)
///         ]);
///     }
///
///    {
///			let mut facet_collector = FacetCollector::for_field(facet);
///         facet_collector.add_facet("/category/fiction");
///         searcher.search(&AllQuery, &mut facet_collector).unwrap();
///
///         // this object contains count aggregate for all of the facets.
///         let counts = facet_collector.harvest();
///
///         // This lists all of the facet counts
///         let facets: Vec<(&Facet, u64)> = counts.top_k("/category/fiction", 1);
///         assert_eq!(facets, vec![
///             (&Facet::from("/category/fiction/fantasy"), 2)
///         ]);
///     }
///
///     Ok(())
/// }
/// ```
<<<<<<< HEAD

=======
>>>>>>> a7ffc0e6
pub struct FacetCollector {
    facet_ords: Vec<u64>,
    field: Field,
    ff_reader: Option<UnsafeCell<FacetReader>>,
    segment_counters: Vec<SegmentFacetCounter>,

    // facet_ord -> collapse facet_id
    current_segment_collapse_mapping: Vec<usize>,
    // collapse facet_id -> count
    current_segment_counts: Vec<u64>,
    // collapse facet_id -> facet_ord
    current_collapse_facet_ords: Vec<u64>,

<<<<<<< HEAD
    collapse: BTreeSet<Vec<u8>>,
}

fn skip<'a, I: Iterator<Item=&'a Vec<u8>>>(target: &[u8], collapse_it: &mut Peekable<I>) -> SkipResult {
    loop {
        match collapse_it.peek() {
            Some(facet_bytes) => {
                match facet_bytes[..].cmp(&target) {
                    Ordering::Less => {}
                    Ordering::Greater => {
                        return SkipResult::OverStep;
                    }
                    Ordering::Equal => {
                        return SkipResult::Reached;
                    }
                }
            }
=======
    facets: BTreeSet<Facet>,
}

fn skip<'a, I: Iterator<Item = &'a Facet>>(
    target: &[u8],
    collapse_it: &mut Peekable<I>,
) -> SkipResult {
    loop {
        match collapse_it.peek() {
            Some(facet_bytes) => match facet_bytes.encoded_bytes().cmp(target) {
                Ordering::Less => {}
                Ordering::Greater => {
                    return SkipResult::OverStep;
                }
                Ordering::Equal => {
                    return SkipResult::Reached;
                }
            },
>>>>>>> a7ffc0e6
            None => {
                return SkipResult::End;
            }
        }
        collapse_it.next();
    }
}

impl FacetCollector {
<<<<<<< HEAD

=======
>>>>>>> a7ffc0e6
    /// Create a facet collector to collect the facets
    /// from a specific facet `Field`.
    ///
    /// This function does not check whether the field
    /// is of the proper type.
    pub fn for_field(field: Field) -> FacetCollector {
<<<<<<< HEAD
        let mut facet_collector = FacetCollector {
            facet_ords: Vec::with_capacity(255),
            field: field,
            ff_reader: None,
            segment_counters: Vec::new(),
            collapse: BTreeSet::new(),
=======
        FacetCollector {
            facet_ords: Vec::with_capacity(255),
            segment_counters: Vec::new(),
            field,
            ff_reader: None,
            facets: BTreeSet::new(),
>>>>>>> a7ffc0e6

            current_segment_collapse_mapping: Vec::new(),
            current_collapse_facet_ords: Vec::new(),
            current_segment_counts: Vec::new(),
<<<<<<< HEAD
        };
        facet_collector.add_facet(Facet::from("/"));
        facet_collector
    }

    /// Adds a facet that we want to collect.
    ///
    /// For all of the facets that are one level below the facet
    /// given in argument, the collector will collects the count of unique
    /// documents containing the facet.
    ///
    /// Calling `add_facet()` on two facets that have a ancestor
    /// descendant relationships is not allowed.
    pub fn add_facet<T>(&mut self, facet_from: T)
        where Facet: From<T> {
        let facet = Facet::from(facet_from);
        let facet_bytes: &[u8] = facet.encoded_bytes();
        self.collapse.remove(&facet_bytes[..0]);
        for pos in facet_bytes.iter()
                .cloned()
                .position(|b| b == FACET_SEP_BYTE) {
            self.collapse.remove(&facet_bytes[..pos]);
        }
        self.collapse.insert(facet_bytes.to_owned());
    }

    fn finalize_segment(&mut self) {
        if self.ff_reader.is_some() {
            self.segment_counters.push(
                SegmentFacetCounter {
                    facet_reader: self.ff_reader.take().unwrap().into_inner(),
                    facet_ords: mem::replace(&mut self.current_collapse_facet_ords, Vec::new()),
                    facet_counts: mem::replace(&mut self.current_segment_counts, Vec::new()),
                }
            );
        }
=======
        }
    }

    /// Adds a facet that we want to record counts
    ///
    /// Adding facet `Facet::from("/country")` for instance,
    /// will record the counts of all of the direct children of the facet country
    /// (e.g. `/country/FR`, `/country/UK`).
    ///
    /// Adding two facets within which one is the prefix of the other is forbidden.
    /// If you need the correct number of unique documents for two such facets,
    /// just add them in separate `FacetCollector`.
    pub fn add_facet<T>(&mut self, facet_from: T)
    where
        Facet: From<T>,
    {
        let facet = Facet::from(facet_from);
        for old_facet in &self.facets {
            assert!(
                !old_facet.is_prefix_of(&facet),
                "Tried to add a facet which is a descendant of an already added facet."
            );
            assert!(
                !facet.is_prefix_of(old_facet),
                "Tried to add a facet which is an ancestor of an already added facet."
            );
        }
        self.facets.insert(facet);
>>>>>>> a7ffc0e6
    }

    fn set_collapse_mapping(&mut self, facet_reader: &FacetReader) {
        self.current_segment_collapse_mapping.clear();
        self.current_collapse_facet_ords.clear();
        self.current_segment_counts.clear();
<<<<<<< HEAD
        let mut collapse_facet_it = self.collapse.iter().peekable();
        self.current_collapse_facet_ords.push(0);
        let mut facet_streamer = facet_reader
            .facet_dict()
            .range()
            .into_stream();
=======
        let mut collapse_facet_it = self.facets.iter().peekable();
        self.current_collapse_facet_ords.push(0);
        let mut facet_streamer = facet_reader.facet_dict().range().into_stream();
>>>>>>> a7ffc0e6
        if !facet_streamer.advance() {
            return;
        }
        'outer: loop {
            // at the begining of this loop, facet_streamer
            // is positionned on a term that has not been processed yet.
            let skip_result = skip(facet_streamer.key(), &mut collapse_facet_it);
            match skip_result {
                SkipResult::Reached => {
                    // we reach a facet we decided to collapse.
                    let collapse_depth = facet_depth(facet_streamer.key());
                    let mut collapsed_id = 0;
                    self.current_segment_collapse_mapping.push(0);
                    while facet_streamer.advance() {
                        let depth = facet_depth(facet_streamer.key());
                        if depth <= collapse_depth {
                            continue 'outer;
<<<<<<< HEAD
                        } else if depth == collapse_depth + 1 {
                            collapsed_id = self.current_collapse_facet_ords.len();
                            self.current_collapse_facet_ords.push(facet_streamer.term_ord());
=======
                        }
                        if depth == collapse_depth + 1 {
                            collapsed_id = self.current_collapse_facet_ords.len();
                            self.current_collapse_facet_ords
                                .push(facet_streamer.term_ord());
>>>>>>> a7ffc0e6
                            self.current_segment_collapse_mapping.push(collapsed_id);
                        } else {
                            self.current_segment_collapse_mapping.push(collapsed_id);
                        }
                    }
                    break;
                }
                SkipResult::End | SkipResult::OverStep => {
                    self.current_segment_collapse_mapping.push(0);
                    if !facet_streamer.advance() {
                        break;
                    }
                }
            }
        }
    }

<<<<<<< HEAD
=======
    fn finalize_segment(&mut self) {
        if self.ff_reader.is_some() {
            self.segment_counters.push(SegmentFacetCounter {
                facet_reader: self.ff_reader.take().unwrap().into_inner(),
                facet_ords: mem::replace(&mut self.current_collapse_facet_ords, Vec::new()),
                facet_counts: mem::replace(&mut self.current_segment_counts, Vec::new()),
            });
        }
    }

>>>>>>> a7ffc0e6
    /// Returns the results of the collection.
    ///
    /// This method does not just return the counters,
    /// it also translates the facet ordinals of the last segment.
    pub fn harvest(mut self) -> FacetCounts {
        self.finalize_segment();

        let collapsed_facet_ords: Vec<&[u64]> = self.segment_counters
            .iter()
            .map(|segment_counter| &segment_counter.facet_ords[..])
            .collect();
        let collapsed_facet_counts: Vec<&[u64]> = self.segment_counters
            .iter()
            .map(|segment_counter| &segment_counter.facet_counts[..])
            .collect();

<<<<<<< HEAD

        let facet_streams = self.segment_counters
            .iter()
            .map(|seg_counts| seg_counts
                .facet_reader
                .facet_dict()
                .range()
                .into_stream())
=======
        let facet_streams = self.segment_counters
            .iter()
            .map(|seg_counts| seg_counts.facet_reader.facet_dict().range().into_stream())
>>>>>>> a7ffc0e6
            .collect::<Vec<_>>();

        let mut facet_merger = TermMerger::new(facet_streams);
        let mut facet_counts = BTreeMap::new();

        while facet_merger.advance() {
            let count = facet_merger
                .current_kvs()
                .iter()
                .map(|it| {
                    let seg_ord = it.segment_ord;
                    let term_ord = it.streamer.term_ord();
                    collapsed_facet_ords[seg_ord]
                        .binary_search(&term_ord)
                        .map(|collapsed_term_id| {
                            if collapsed_term_id == 0 {
                                0
                            } else {
                                collapsed_facet_counts[seg_ord][collapsed_term_id]
                            }
                        })
                        .unwrap_or(0)
                })
                .sum();
            if count > 0u64 {
                let bytes = facet_merger.key().to_owned();
                facet_counts.insert(Facet::from_encoded(bytes), count);
            }
<<<<<<< HEAD
        }
        FacetCounts {
            facet_counts: facet_counts
=======
>>>>>>> a7ffc0e6
        }
        FacetCounts { facet_counts }
    }
}

<<<<<<< HEAD



=======
>>>>>>> a7ffc0e6
impl Collector for FacetCollector {
    fn set_segment(&mut self, _: SegmentLocalId, reader: &SegmentReader) -> Result<()> {
        self.finalize_segment();
        let facet_reader = reader.facet_reader(self.field)?;
        self.set_collapse_mapping(&facet_reader);
<<<<<<< HEAD
        self.current_segment_counts.resize(self.current_collapse_facet_ords.len(), 0);
=======
        self.current_segment_counts
            .resize(self.current_collapse_facet_ords.len(), 0);
>>>>>>> a7ffc0e6
        self.ff_reader = Some(UnsafeCell::new(facet_reader));
        Ok(())
    }

    fn collect(&mut self, doc: DocId, _: Score) {
<<<<<<< HEAD
        let facet_reader: &mut FacetReader =
            unsafe {
                &mut *self.ff_reader
                    .as_ref()
                    .expect("collect() was called before set_segment. This should never happen.")
                    .get()
            };
=======
        let facet_reader: &mut FacetReader = unsafe {
            &mut *self.ff_reader
                .as_ref()
                .expect("collect() was called before set_segment. This should never happen.")
                .get()
        };
>>>>>>> a7ffc0e6
        facet_reader.facet_ords(doc, &mut self.facet_ords);
        let mut previous_collapsed_ord: usize = usize::MAX;
        for &facet_ord in &self.facet_ords {
            let collapsed_ord = self.current_segment_collapse_mapping[facet_ord as usize];
<<<<<<< HEAD
            self.current_segment_counts[collapsed_ord] +=
                if collapsed_ord == previous_collapsed_ord {
                    0
                } else {
                    1
                };
            previous_collapsed_ord = collapsed_ord;
        }
=======
            self.current_segment_counts[collapsed_ord] += if collapsed_ord == previous_collapsed_ord
            {
                0
            } else {
                1
            };
            previous_collapsed_ord = collapsed_ord;
        }
    }
}

/// Intermediary result of the `FacetCollector` that stores
/// the facet counts for all the segments.
pub struct FacetCounts {
    facet_counts: BTreeMap<Facet, u64>,
}

impl FacetCounts {
    #[allow(needless_lifetimes)] //< compiler fails if we remove the lifetime
    pub fn get<'a, T>(&'a self, facet_from: T) -> impl Iterator<Item = (&'a Facet, u64)>
    where
        Facet: From<T>,
    {
        let facet = Facet::from(facet_from);
        let left_bound = Bound::Excluded(facet.clone());
        let right_bound = if facet.is_root() {
            Bound::Unbounded
        } else {
            let mut facet_after_bytes = facet.encoded_bytes().to_owned();
            facet_after_bytes.push(1u8);
            let facet_after = Facet::from_encoded(facet_after_bytes);
            Bound::Excluded(facet_after)
        };

        self.facet_counts
            .range((left_bound, right_bound))
            .map(|(facet, count)| (facet, *count))
    }

    pub fn top_k<T>(&self, facet: T, k: usize) -> Vec<(&Facet, u64)>
    where
        Facet: From<T>,
    {
        let mut heap = BinaryHeap::with_capacity(k);
        let mut it = self.get(facet);

        for (facet, count) in (&mut it).take(k) {
            heap.push(Hit { count, facet });
        }

        let mut lowest_count: u64 = heap.peek().map(|hit| hit.count).unwrap_or(u64::MIN);
        for (facet, count) in it {
            if count > lowest_count {
                lowest_count = count;
                if let Some(mut head) = heap.peek_mut() {
                    *head = Hit { count, facet };
                }
            }
        }
        heap.into_sorted_vec()
            .into_iter()
            .map(|hit| (hit.facet, hit.count))
            .collect::<Vec<_>>()
>>>>>>> a7ffc0e6
    }
}




/// Intermediary result of the `FacetCollector` that stores
/// the facet counts for all the segments.
pub struct FacetCounts {
    facet_counts: BTreeMap<Facet, u64>,
}

impl FacetCounts {

    pub fn get<'a, T>(&'a self, facet_from: T) -> impl Iterator<Item=(&'a Facet, u64)>
        where Facet: From<T> {
        let facet = Facet::from(facet_from);
        let left_bound = Bound::Excluded(facet.clone());
        let right_bound =
            if facet.is_root() {
                Bound::Unbounded
            } else {
                let mut facet_after_bytes = facet.encoded_bytes().to_owned();
                facet_after_bytes.push(1u8);
                let facet_after = Facet::from_encoded(facet_after_bytes);
                Bound::Excluded(facet_after)
            };

        self.facet_counts
            .range((left_bound, right_bound))
            .map(|(facet, count)| (facet, *count))
    }

    pub fn top_k<T>(&self, facet: T, k: usize) -> Vec<(&Facet, u64)>
        where Facet: From<T> {

        let mut heap = BinaryHeap::with_capacity(k);
        let mut it = self.get(facet);

        for (ref facet, count) in (&mut it).take(k) {
            heap.push(Hit {
                count: count,
                facet: facet
            });
        }

        let mut lowest_count: u64 = heap.peek()
            .map(|hit| hit.count)
            .unwrap_or(u64::MIN);
        for (facet, count) in it {
            if count > lowest_count {
                lowest_count = count;
                if let Some(mut head) = heap.peek_mut() {
                    *head = Hit {
                        count: count,
                        facet: facet
                    };
                }
            }
        }
        heap.into_sorted_vec()
            .into_iter()
            .map(|hit| (hit.facet, hit.count))
            .collect::<Vec<_>>()
    }

}



#[cfg(test)]
mod tests {
    use test::Bencher;
    use core::Index;
<<<<<<< HEAD
    use schema::{SchemaBuilder, Document, Facet};
    use query::AllQuery;
    use super::{FacetCollector, FacetCounts};
    use std::iter;
=======
    use schema::{Document, Facet, SchemaBuilder};
    use query::AllQuery;
    use super::{FacetCollector, FacetCounts};
    use std::iter;
    use schema::Field;
>>>>>>> a7ffc0e6
    use rand::{thread_rng, Rng};

    #[test]
    fn test_facet_collector_drilldown() {
        let mut schema_builder = SchemaBuilder::new();
        let facet_field = schema_builder.add_facet_field("facet");
        let schema = schema_builder.build();
        let index = Index::create_in_ram(schema);
<<<<<<< HEAD

        let mut index_writer = index.writer(3_000_000).unwrap();
        let num_facets: usize = 3 * 4 * 5;
        let facets: Vec<Facet> = (0..num_facets)
            .map(|mut n| {
                let top = n % 3;
                n /= 3;
                let mid = n % 4;
                n /= 4;
                let leaf = n % 5;
                Facet::from(&format!("/top{}/mid{}/leaf{}", top, mid, leaf))
            })
            .collect();
        for i in 0..num_facets * 10 {
            let mut doc = Document::new();
            doc.add_facet(facet_field, facets[i % num_facets].clone());
            index_writer.add_document(doc);
        }
        index_writer.commit().unwrap();
        index.load_searchers().unwrap();
        let searcher = index.searcher();

        let mut facet_collector = FacetCollector::for_field(facet_field);
        facet_collector.add_facet(Facet::from("/top1"));
        searcher.search(&AllQuery, &mut facet_collector).unwrap();

=======

        let mut index_writer = index.writer(3_000_000).unwrap();
        let num_facets: usize = 3 * 4 * 5;
        let facets: Vec<Facet> = (0..num_facets)
            .map(|mut n| {
                let top = n % 3;
                n /= 3;
                let mid = n % 4;
                n /= 4;
                let leaf = n % 5;
                Facet::from(&format!("/top{}/mid{}/leaf{}", top, mid, leaf))
            })
            .collect();
        for i in 0..num_facets * 10 {
            let mut doc = Document::new();
            doc.add_facet(facet_field, facets[i % num_facets].clone());
            index_writer.add_document(doc);
        }
        index_writer.commit().unwrap();
        index.load_searchers().unwrap();
        let searcher = index.searcher();

        let mut facet_collector = FacetCollector::for_field(facet_field);
        facet_collector.add_facet(Facet::from("/top1"));
        searcher.search(&AllQuery, &mut facet_collector).unwrap();

>>>>>>> a7ffc0e6
        let counts: FacetCounts = facet_collector.harvest();
        {
            let facets: Vec<(String, u64)> = counts
                .get("/top1")
                .map(|(facet, count)| (facet.to_string(), count))
                .collect();
<<<<<<< HEAD
            assert_eq!(facets, [
                ("/top1/mid0", 50),
                ("/top1/mid1", 50),
                ("/top1/mid2", 50),
                ("/top1/mid3", 50),
            ].iter()
                .map(|&(facet_str, count)| {
                    (String::from(facet_str), count)
                })
                .collect::<Vec<_>>());
=======
            assert_eq!(
                facets,
                [
                    ("/top1/mid0", 50),
                    ("/top1/mid1", 50),
                    ("/top1/mid2", 50),
                    ("/top1/mid3", 50),
                ].iter()
                    .map(|&(facet_str, count)| (String::from(facet_str), count))
                    .collect::<Vec<_>>()
            );
>>>>>>> a7ffc0e6
        }
    }

    #[test]
<<<<<<< HEAD
=======
    #[should_panic(expected = "Tried to add a facet which is a descendant of \
                               an already added facet.")]
    fn test_misused_facet_collector() {
        let mut facet_collector = FacetCollector::for_field(Field(0));
        facet_collector.add_facet(Facet::from("/country"));
        facet_collector.add_facet(Facet::from("/country/europe"));
    }

    #[test]
    fn test_non_used_facet_collector() {
        let mut facet_collector = FacetCollector::for_field(Field(0));
        facet_collector.add_facet(Facet::from("/country"));
        facet_collector.add_facet(Facet::from("/countryeurope"));
    }

    #[test]
>>>>>>> a7ffc0e6
    fn test_facet_collector_topk() {
        let mut schema_builder = SchemaBuilder::new();
        let facet_field = schema_builder.add_facet_field("facet");
        let schema = schema_builder.build();
        let index = Index::create_in_ram(schema);
<<<<<<< HEAD

        let mut docs: Vec<Document> = vec![
                ("a", 10),
                ("b", 100),
                ("c", 7),
                ("d", 12),
                ("e", 21)
            ].into_iter()
             .flat_map(|(c, count)| {
                 let facet = Facet::from(&format!("/facet_{}", c));
                 let doc = doc!(facet_field => facet);
                 iter::repeat(doc).take(count)
             }).collect();
        thread_rng().shuffle(&mut docs[..]);

=======

        let mut docs: Vec<Document> = vec![("a", 10), ("b", 100), ("c", 7), ("d", 12), ("e", 21)]
            .into_iter()
            .flat_map(|(c, count)| {
                let facet = Facet::from(&format!("/facet_{}", c));
                let doc = doc!(facet_field => facet);
                iter::repeat(doc).take(count)
            })
            .collect();
        thread_rng().shuffle(&mut docs[..]);

>>>>>>> a7ffc0e6
        let mut index_writer = index.writer(3_000_000).unwrap();
        for doc in docs {
            index_writer.add_document(doc);
        }
        index_writer.commit().unwrap();
        index.load_searchers().unwrap();

        let searcher = index.searcher();

        let mut facet_collector = FacetCollector::for_field(facet_field);
        facet_collector.add_facet("/");
        searcher.search(&AllQuery, &mut facet_collector).unwrap();

        let counts: FacetCounts = facet_collector.harvest();
        {
            let facets: Vec<(&Facet, u64)> = counts.top_k("/", 3);
            assert_eq!(
                facets,
                vec![
                    (&Facet::from("/facet_b"), 100),
                    (&Facet::from("/facet_e"), 21),
<<<<<<< HEAD
                    (&Facet::from("/facet_d"), 12)
                ]);
        }
    }

    #[bench]
    fn bench_facet_collector(b: &mut Bencher) {
        let mut schema_builder = SchemaBuilder::new();
        let facet_field = schema_builder.add_facet_field("facet");
        let schema = schema_builder.build();
        let index = Index::create_in_ram(schema);

        let mut docs = vec!();
        for val in 0..50 {
            let facet = Facet::from(&format!("/facet_{}", val));
             for _ in 0..val*val {
                 docs.push(doc!(facet_field=>facet.clone()));
             }
        }
        // 40425 docs
        thread_rng().shuffle(&mut docs[..]);

        let mut index_writer = index.writer(3_000_000).unwrap();
        for doc in docs {
            index_writer.add_document(doc);
        }
        index_writer.commit().unwrap();
        index.load_searchers().unwrap();

=======
                    (&Facet::from("/facet_d"), 12),
                ]
            );
        }
    }

    #[bench]
    fn bench_facet_collector(b: &mut Bencher) {
        let mut schema_builder = SchemaBuilder::new();
        let facet_field = schema_builder.add_facet_field("facet");
        let schema = schema_builder.build();
        let index = Index::create_in_ram(schema);

        let mut docs = vec![];
        for val in 0..50 {
            let facet = Facet::from(&format!("/facet_{}", val));
            for _ in 0..val * val {
                docs.push(doc!(facet_field=>facet.clone()));
            }
        }
        // 40425 docs
        thread_rng().shuffle(&mut docs[..]);

        let mut index_writer = index.writer(3_000_000).unwrap();
        for doc in docs {
            index_writer.add_document(doc);
        }
        index_writer.commit().unwrap();
        index.load_searchers().unwrap();

>>>>>>> a7ffc0e6
        b.iter(|| {
            let searcher = index.searcher();
            let mut facet_collector = FacetCollector::for_field(facet_field);
            searcher.search(&AllQuery, &mut facet_collector).unwrap();
        });
    }
}
<|MERGE_RESOLUTION|>--- conflicted
+++ resolved
@@ -13,15 +13,8 @@
 use std::collections::BTreeSet;
 use termdict::TermMerger;
 use postings::SkipResult;
-<<<<<<< HEAD
-use std::{u64, usize};
-use schema::FACET_SEP_BYTE;
-use std::iter::Peekable;
-
-=======
 use std::{usize, u64};
 use std::iter::Peekable;
->>>>>>> a7ffc0e6
 
 use DocId;
 use Result;
@@ -54,30 +47,6 @@
         other.count.cmp(&self.count)
     }
 }
-<<<<<<< HEAD
-
-
-struct SegmentFacetCounter {
-    pub facet_reader: FacetReader,
-    pub facet_ords: Vec<u64>,
-    pub facet_counts: Vec<u64>,
-}
-
-fn facet_depth(facet_bytes: &[u8]) -> usize {
-    if facet_bytes.is_empty() {
-        0
-    } else {
-        facet_bytes
-            .iter()
-            .cloned()
-            .filter(|b| *b == 0u8)
-            .count() + 1
-    }
-}
-
-
-
-=======
 
 struct SegmentFacetCounter {
     pub facet_reader: FacetReader,
@@ -93,7 +62,6 @@
     }
 }
 
->>>>>>> a7ffc0e6
 /// Collector for faceting
 ///
 /// The collector collects all facets. You need to configure it
@@ -116,11 +84,7 @@
 /// (e.g. `/category/fiction`, `/category/biography`, `/category/personal_development`).
 ///
 /// Once collection is finished, you can harvest its results in the form
-<<<<<<< HEAD
-/// of a `FacetCounts` object, and extract your facet counts from it.
-=======
 /// of a `FacetCounts` object, and extract your face                t counts from it.
->>>>>>> a7ffc0e6
 ///
 /// This implementation assumes you are working with a number of facets that
 /// is much hundreds of time lower than your number of documents.
@@ -231,10 +195,6 @@
 ///     Ok(())
 /// }
 /// ```
-<<<<<<< HEAD
-
-=======
->>>>>>> a7ffc0e6
 pub struct FacetCollector {
     facet_ords: Vec<u64>,
     field: Field,
@@ -248,25 +208,6 @@
     // collapse facet_id -> facet_ord
     current_collapse_facet_ords: Vec<u64>,
 
-<<<<<<< HEAD
-    collapse: BTreeSet<Vec<u8>>,
-}
-
-fn skip<'a, I: Iterator<Item=&'a Vec<u8>>>(target: &[u8], collapse_it: &mut Peekable<I>) -> SkipResult {
-    loop {
-        match collapse_it.peek() {
-            Some(facet_bytes) => {
-                match facet_bytes[..].cmp(&target) {
-                    Ordering::Less => {}
-                    Ordering::Greater => {
-                        return SkipResult::OverStep;
-                    }
-                    Ordering::Equal => {
-                        return SkipResult::Reached;
-                    }
-                }
-            }
-=======
     facets: BTreeSet<Facet>,
 }
 
@@ -285,7 +226,6 @@
                     return SkipResult::Reached;
                 }
             },
->>>>>>> a7ffc0e6
             None => {
                 return SkipResult::End;
             }
@@ -295,73 +235,22 @@
 }
 
 impl FacetCollector {
-<<<<<<< HEAD
-
-=======
->>>>>>> a7ffc0e6
     /// Create a facet collector to collect the facets
     /// from a specific facet `Field`.
     ///
     /// This function does not check whether the field
     /// is of the proper type.
     pub fn for_field(field: Field) -> FacetCollector {
-<<<<<<< HEAD
-        let mut facet_collector = FacetCollector {
-            facet_ords: Vec::with_capacity(255),
-            field: field,
-            ff_reader: None,
-            segment_counters: Vec::new(),
-            collapse: BTreeSet::new(),
-=======
         FacetCollector {
             facet_ords: Vec::with_capacity(255),
             segment_counters: Vec::new(),
             field,
             ff_reader: None,
             facets: BTreeSet::new(),
->>>>>>> a7ffc0e6
 
             current_segment_collapse_mapping: Vec::new(),
             current_collapse_facet_ords: Vec::new(),
             current_segment_counts: Vec::new(),
-<<<<<<< HEAD
-        };
-        facet_collector.add_facet(Facet::from("/"));
-        facet_collector
-    }
-
-    /// Adds a facet that we want to collect.
-    ///
-    /// For all of the facets that are one level below the facet
-    /// given in argument, the collector will collects the count of unique
-    /// documents containing the facet.
-    ///
-    /// Calling `add_facet()` on two facets that have a ancestor
-    /// descendant relationships is not allowed.
-    pub fn add_facet<T>(&mut self, facet_from: T)
-        where Facet: From<T> {
-        let facet = Facet::from(facet_from);
-        let facet_bytes: &[u8] = facet.encoded_bytes();
-        self.collapse.remove(&facet_bytes[..0]);
-        for pos in facet_bytes.iter()
-                .cloned()
-                .position(|b| b == FACET_SEP_BYTE) {
-            self.collapse.remove(&facet_bytes[..pos]);
-        }
-        self.collapse.insert(facet_bytes.to_owned());
-    }
-
-    fn finalize_segment(&mut self) {
-        if self.ff_reader.is_some() {
-            self.segment_counters.push(
-                SegmentFacetCounter {
-                    facet_reader: self.ff_reader.take().unwrap().into_inner(),
-                    facet_ords: mem::replace(&mut self.current_collapse_facet_ords, Vec::new()),
-                    facet_counts: mem::replace(&mut self.current_segment_counts, Vec::new()),
-                }
-            );
-        }
-=======
         }
     }
 
@@ -390,25 +279,15 @@
             );
         }
         self.facets.insert(facet);
->>>>>>> a7ffc0e6
     }
 
     fn set_collapse_mapping(&mut self, facet_reader: &FacetReader) {
         self.current_segment_collapse_mapping.clear();
         self.current_collapse_facet_ords.clear();
         self.current_segment_counts.clear();
-<<<<<<< HEAD
-        let mut collapse_facet_it = self.collapse.iter().peekable();
-        self.current_collapse_facet_ords.push(0);
-        let mut facet_streamer = facet_reader
-            .facet_dict()
-            .range()
-            .into_stream();
-=======
         let mut collapse_facet_it = self.facets.iter().peekable();
         self.current_collapse_facet_ords.push(0);
         let mut facet_streamer = facet_reader.facet_dict().range().into_stream();
->>>>>>> a7ffc0e6
         if !facet_streamer.advance() {
             return;
         }
@@ -426,17 +305,11 @@
                         let depth = facet_depth(facet_streamer.key());
                         if depth <= collapse_depth {
                             continue 'outer;
-<<<<<<< HEAD
-                        } else if depth == collapse_depth + 1 {
-                            collapsed_id = self.current_collapse_facet_ords.len();
-                            self.current_collapse_facet_ords.push(facet_streamer.term_ord());
-=======
                         }
                         if depth == collapse_depth + 1 {
                             collapsed_id = self.current_collapse_facet_ords.len();
                             self.current_collapse_facet_ords
                                 .push(facet_streamer.term_ord());
->>>>>>> a7ffc0e6
                             self.current_segment_collapse_mapping.push(collapsed_id);
                         } else {
                             self.current_segment_collapse_mapping.push(collapsed_id);
@@ -454,8 +327,6 @@
         }
     }
 
-<<<<<<< HEAD
-=======
     fn finalize_segment(&mut self) {
         if self.ff_reader.is_some() {
             self.segment_counters.push(SegmentFacetCounter {
@@ -466,7 +337,6 @@
         }
     }
 
->>>>>>> a7ffc0e6
     /// Returns the results of the collection.
     ///
     /// This method does not just return the counters,
@@ -483,20 +353,9 @@
             .map(|segment_counter| &segment_counter.facet_counts[..])
             .collect();
 
-<<<<<<< HEAD
-
-        let facet_streams = self.segment_counters
-            .iter()
-            .map(|seg_counts| seg_counts
-                .facet_reader
-                .facet_dict()
-                .range()
-                .into_stream())
-=======
         let facet_streams = self.segment_counters
             .iter()
             .map(|seg_counts| seg_counts.facet_reader.facet_dict().range().into_stream())
->>>>>>> a7ffc0e6
             .collect::<Vec<_>>();
 
         let mut facet_merger = TermMerger::new(facet_streams);
@@ -525,69 +384,33 @@
                 let bytes = facet_merger.key().to_owned();
                 facet_counts.insert(Facet::from_encoded(bytes), count);
             }
-<<<<<<< HEAD
-        }
-        FacetCounts {
-            facet_counts: facet_counts
-=======
->>>>>>> a7ffc0e6
         }
         FacetCounts { facet_counts }
     }
 }
 
-<<<<<<< HEAD
-
-
-
-=======
->>>>>>> a7ffc0e6
 impl Collector for FacetCollector {
     fn set_segment(&mut self, _: SegmentLocalId, reader: &SegmentReader) -> Result<()> {
         self.finalize_segment();
         let facet_reader = reader.facet_reader(self.field)?;
         self.set_collapse_mapping(&facet_reader);
-<<<<<<< HEAD
-        self.current_segment_counts.resize(self.current_collapse_facet_ords.len(), 0);
-=======
         self.current_segment_counts
             .resize(self.current_collapse_facet_ords.len(), 0);
->>>>>>> a7ffc0e6
         self.ff_reader = Some(UnsafeCell::new(facet_reader));
         Ok(())
     }
 
     fn collect(&mut self, doc: DocId, _: Score) {
-<<<<<<< HEAD
-        let facet_reader: &mut FacetReader =
-            unsafe {
-                &mut *self.ff_reader
-                    .as_ref()
-                    .expect("collect() was called before set_segment. This should never happen.")
-                    .get()
-            };
-=======
         let facet_reader: &mut FacetReader = unsafe {
             &mut *self.ff_reader
                 .as_ref()
                 .expect("collect() was called before set_segment. This should never happen.")
                 .get()
         };
->>>>>>> a7ffc0e6
         facet_reader.facet_ords(doc, &mut self.facet_ords);
         let mut previous_collapsed_ord: usize = usize::MAX;
         for &facet_ord in &self.facet_ords {
             let collapsed_ord = self.current_segment_collapse_mapping[facet_ord as usize];
-<<<<<<< HEAD
-            self.current_segment_counts[collapsed_ord] +=
-                if collapsed_ord == previous_collapsed_ord {
-                    0
-                } else {
-                    1
-                };
-            previous_collapsed_ord = collapsed_ord;
-        }
-=======
             self.current_segment_counts[collapsed_ord] += if collapsed_ord == previous_collapsed_ord
             {
                 0
@@ -651,93 +474,18 @@
             .into_iter()
             .map(|hit| (hit.facet, hit.count))
             .collect::<Vec<_>>()
->>>>>>> a7ffc0e6
-    }
-}
-
-
-
-
-/// Intermediary result of the `FacetCollector` that stores
-/// the facet counts for all the segments.
-pub struct FacetCounts {
-    facet_counts: BTreeMap<Facet, u64>,
-}
-
-impl FacetCounts {
-
-    pub fn get<'a, T>(&'a self, facet_from: T) -> impl Iterator<Item=(&'a Facet, u64)>
-        where Facet: From<T> {
-        let facet = Facet::from(facet_from);
-        let left_bound = Bound::Excluded(facet.clone());
-        let right_bound =
-            if facet.is_root() {
-                Bound::Unbounded
-            } else {
-                let mut facet_after_bytes = facet.encoded_bytes().to_owned();
-                facet_after_bytes.push(1u8);
-                let facet_after = Facet::from_encoded(facet_after_bytes);
-                Bound::Excluded(facet_after)
-            };
-
-        self.facet_counts
-            .range((left_bound, right_bound))
-            .map(|(facet, count)| (facet, *count))
-    }
-
-    pub fn top_k<T>(&self, facet: T, k: usize) -> Vec<(&Facet, u64)>
-        where Facet: From<T> {
-
-        let mut heap = BinaryHeap::with_capacity(k);
-        let mut it = self.get(facet);
-
-        for (ref facet, count) in (&mut it).take(k) {
-            heap.push(Hit {
-                count: count,
-                facet: facet
-            });
-        }
-
-        let mut lowest_count: u64 = heap.peek()
-            .map(|hit| hit.count)
-            .unwrap_or(u64::MIN);
-        for (facet, count) in it {
-            if count > lowest_count {
-                lowest_count = count;
-                if let Some(mut head) = heap.peek_mut() {
-                    *head = Hit {
-                        count: count,
-                        facet: facet
-                    };
-                }
-            }
-        }
-        heap.into_sorted_vec()
-            .into_iter()
-            .map(|hit| (hit.facet, hit.count))
-            .collect::<Vec<_>>()
-    }
-
-}
-
-
+    }
+}
 
 #[cfg(test)]
 mod tests {
     use test::Bencher;
     use core::Index;
-<<<<<<< HEAD
-    use schema::{SchemaBuilder, Document, Facet};
-    use query::AllQuery;
-    use super::{FacetCollector, FacetCounts};
-    use std::iter;
-=======
     use schema::{Document, Facet, SchemaBuilder};
     use query::AllQuery;
     use super::{FacetCollector, FacetCounts};
     use std::iter;
     use schema::Field;
->>>>>>> a7ffc0e6
     use rand::{thread_rng, Rng};
 
     #[test]
@@ -746,7 +494,6 @@
         let facet_field = schema_builder.add_facet_field("facet");
         let schema = schema_builder.build();
         let index = Index::create_in_ram(schema);
-<<<<<<< HEAD
 
         let mut index_writer = index.writer(3_000_000).unwrap();
         let num_facets: usize = 3 * 4 * 5;
@@ -773,52 +520,12 @@
         facet_collector.add_facet(Facet::from("/top1"));
         searcher.search(&AllQuery, &mut facet_collector).unwrap();
 
-=======
-
-        let mut index_writer = index.writer(3_000_000).unwrap();
-        let num_facets: usize = 3 * 4 * 5;
-        let facets: Vec<Facet> = (0..num_facets)
-            .map(|mut n| {
-                let top = n % 3;
-                n /= 3;
-                let mid = n % 4;
-                n /= 4;
-                let leaf = n % 5;
-                Facet::from(&format!("/top{}/mid{}/leaf{}", top, mid, leaf))
-            })
-            .collect();
-        for i in 0..num_facets * 10 {
-            let mut doc = Document::new();
-            doc.add_facet(facet_field, facets[i % num_facets].clone());
-            index_writer.add_document(doc);
-        }
-        index_writer.commit().unwrap();
-        index.load_searchers().unwrap();
-        let searcher = index.searcher();
-
-        let mut facet_collector = FacetCollector::for_field(facet_field);
-        facet_collector.add_facet(Facet::from("/top1"));
-        searcher.search(&AllQuery, &mut facet_collector).unwrap();
-
->>>>>>> a7ffc0e6
         let counts: FacetCounts = facet_collector.harvest();
         {
             let facets: Vec<(String, u64)> = counts
                 .get("/top1")
                 .map(|(facet, count)| (facet.to_string(), count))
                 .collect();
-<<<<<<< HEAD
-            assert_eq!(facets, [
-                ("/top1/mid0", 50),
-                ("/top1/mid1", 50),
-                ("/top1/mid2", 50),
-                ("/top1/mid3", 50),
-            ].iter()
-                .map(|&(facet_str, count)| {
-                    (String::from(facet_str), count)
-                })
-                .collect::<Vec<_>>());
-=======
             assert_eq!(
                 facets,
                 [
@@ -830,13 +537,10 @@
                     .map(|&(facet_str, count)| (String::from(facet_str), count))
                     .collect::<Vec<_>>()
             );
->>>>>>> a7ffc0e6
         }
     }
 
     #[test]
-<<<<<<< HEAD
-=======
     #[should_panic(expected = "Tried to add a facet which is a descendant of \
                                an already added facet.")]
     fn test_misused_facet_collector() {
@@ -853,29 +557,11 @@
     }
 
     #[test]
->>>>>>> a7ffc0e6
     fn test_facet_collector_topk() {
         let mut schema_builder = SchemaBuilder::new();
         let facet_field = schema_builder.add_facet_field("facet");
         let schema = schema_builder.build();
         let index = Index::create_in_ram(schema);
-<<<<<<< HEAD
-
-        let mut docs: Vec<Document> = vec![
-                ("a", 10),
-                ("b", 100),
-                ("c", 7),
-                ("d", 12),
-                ("e", 21)
-            ].into_iter()
-             .flat_map(|(c, count)| {
-                 let facet = Facet::from(&format!("/facet_{}", c));
-                 let doc = doc!(facet_field => facet);
-                 iter::repeat(doc).take(count)
-             }).collect();
-        thread_rng().shuffle(&mut docs[..]);
-
-=======
 
         let mut docs: Vec<Document> = vec![("a", 10), ("b", 100), ("c", 7), ("d", 12), ("e", 21)]
             .into_iter()
@@ -887,7 +573,6 @@
             .collect();
         thread_rng().shuffle(&mut docs[..]);
 
->>>>>>> a7ffc0e6
         let mut index_writer = index.writer(3_000_000).unwrap();
         for doc in docs {
             index_writer.add_document(doc);
@@ -909,9 +594,9 @@
                 vec![
                     (&Facet::from("/facet_b"), 100),
                     (&Facet::from("/facet_e"), 21),
-<<<<<<< HEAD
-                    (&Facet::from("/facet_d"), 12)
-                ]);
+                    (&Facet::from("/facet_d"), 12),
+                ]
+            );
         }
     }
 
@@ -922,37 +607,6 @@
         let schema = schema_builder.build();
         let index = Index::create_in_ram(schema);
 
-        let mut docs = vec!();
-        for val in 0..50 {
-            let facet = Facet::from(&format!("/facet_{}", val));
-             for _ in 0..val*val {
-                 docs.push(doc!(facet_field=>facet.clone()));
-             }
-        }
-        // 40425 docs
-        thread_rng().shuffle(&mut docs[..]);
-
-        let mut index_writer = index.writer(3_000_000).unwrap();
-        for doc in docs {
-            index_writer.add_document(doc);
-        }
-        index_writer.commit().unwrap();
-        index.load_searchers().unwrap();
-
-=======
-                    (&Facet::from("/facet_d"), 12),
-                ]
-            );
-        }
-    }
-
-    #[bench]
-    fn bench_facet_collector(b: &mut Bencher) {
-        let mut schema_builder = SchemaBuilder::new();
-        let facet_field = schema_builder.add_facet_field("facet");
-        let schema = schema_builder.build();
-        let index = Index::create_in_ram(schema);
-
         let mut docs = vec![];
         for val in 0..50 {
             let facet = Facet::from(&format!("/facet_{}", val));
@@ -970,11 +624,10 @@
         index_writer.commit().unwrap();
         index.load_searchers().unwrap();
 
->>>>>>> a7ffc0e6
         b.iter(|| {
             let searcher = index.searcher();
             let mut facet_collector = FacetCollector::for_field(facet_field);
             searcher.search(&AllQuery, &mut facet_collector).unwrap();
         });
     }
-}
+}